<<<<<<< HEAD
# Deep InfoMax (DIM)

[UPDATE]: this work has been accepted as an oral presentation at ICLR 2019. 
We are gradually updating the repository over the next few weeks to reflect experiments in the camera-ready version.

Learning Deep Representations by Mutual Information Estimation and Maximization
Sample code to do the local-only objective in 
https://openreview.net/forum?id=Bklr3j0cKX
https://arxiv.org/abs/1808.06670

### Completed
[Updated 1/15/2019]
* Latest code for dot-product style scoring function for local DIM (single or multiple globals).
* NCE / DV losses.
* Convnet and folded convnet (strided crops) architectures. 

### TODO
* Resnet and folded resnet architectures and training classifiers keeping the encoder fixed (evaluation).
* NDM, MINE, SVM, and MS-SSIM evaluation.
* Global DIM and prior matching.
* Coordinate and occlusion tasks.
* Add nearest neighbor analysis.

### Installation / requirements

This is a package, so to install just run:

    $ pip install .

This package installs the dev branch cortex: https://github.com/rdevon/cortex
=======
# DIM

[UPDATE]: this work has been accepted as an oral presentation at ICLR 2019. We will be updating the code over the next few weeks to reflect recent experiments.

Learning Deep Representations by Mutual Information Estimation and Maximization

Sample code to do the local-only objective in https://arxiv.org/abs/1808.06670

### Requirements

This module requires cortex: https://github.com/rdevon/cortex
>>>>>>> 12562ff4

Which requires Python 3.5+ (Not tested on higher than 3.7). Note that cortex is in early beta stages, but it is usable for this demo. 

cortex optionally requires visdom: https://github.com/pytorch/vision

You will need to do:

    $ cortex setup

See the cortex README for more info or email us (or submit an issue for legitimate bugs).

### Usage

To get the full set of commands, try:

<<<<<<< HEAD
    $ python scripts/deep_infomax.py --help

For CIFAR10 on a DCGAN architecture, try:

    $ python scripts/deep_infomax.py --d.source CIFAR10 -n DIM_CIFAR10 --d.copy_to_local --t.epochs 1000
    
You should get over 71-72% in the pretraining step alone (this was included for monitoring purposes only). 
Note, this wont get you all the way towards reproducing results in the paper: for this the classifier needs to be retrained with the encoder held fixed.
Support for training a classifier with the representations fixed is coming soon.
    
For STL-10 on folded 64x64 Alexnet (strided crops) with multiple globals and the noise-contrastive estimation type loss, try:

    $ python scripts/deep_infomax.py --d.sources STL10 --d.data_args "dict(stl_resize_only=True)" --d.n_workers 32 -n DIM_STL --t.epochs 200 --d.copy_to_local --encoder_config foldmultialex64x64 --mode nce --global_units 0

### Deep Infomax

TODO: visual guide to Deep Infomax.
=======
    $ python DIM.py --help

For CIFAR10 on a DCGAN architecture, try:

    $ python DIM.py --d.source CIFAR10 -n DIM_CIFAR10 --d.copy_to_local
    
You should get 71-72% in the pretraining step alone (this was included for monitoring purposes only). Retraining the classifiers is not supported in this module, and this is left as an exercise for the reader.
    
For STL-10 on 64x64 Alexnet, try:

    $ python DIM.py --d.source STL10 --encoder_type alexnet -n DIM_STL10 --d.copy_to_local --t.epochs 100
    
If you want to train fully semi-supervised (training the encoder as a classifier), try:

    $ python DIM.py --d.source STL10 --encoder_type alexnet -n DIM_STL10_semi --d.copy_to_local --t.epochs 100 --conv_idx 2 --semi_supervised
>>>>>>> 12562ff4
<|MERGE_RESOLUTION|>--- conflicted
+++ resolved
@@ -1,4 +1,3 @@
-<<<<<<< HEAD
 # Deep InfoMax (DIM)
 
 [UPDATE]: this work has been accepted as an oral presentation at ICLR 2019. 
@@ -29,20 +28,6 @@
     $ pip install .
 
 This package installs the dev branch cortex: https://github.com/rdevon/cortex
-=======
-# DIM
-
-[UPDATE]: this work has been accepted as an oral presentation at ICLR 2019. We will be updating the code over the next few weeks to reflect recent experiments.
-
-Learning Deep Representations by Mutual Information Estimation and Maximization
-
-Sample code to do the local-only objective in https://arxiv.org/abs/1808.06670
-
-### Requirements
-
-This module requires cortex: https://github.com/rdevon/cortex
->>>>>>> 12562ff4
-
 Which requires Python 3.5+ (Not tested on higher than 3.7). Note that cortex is in early beta stages, but it is usable for this demo. 
 
 cortex optionally requires visdom: https://github.com/pytorch/vision
@@ -57,7 +42,6 @@
 
 To get the full set of commands, try:
 
-<<<<<<< HEAD
     $ python scripts/deep_infomax.py --help
 
 For CIFAR10 on a DCGAN architecture, try:
@@ -74,21 +58,4 @@
 
 ### Deep Infomax
 
-TODO: visual guide to Deep Infomax.
-=======
-    $ python DIM.py --help
-
-For CIFAR10 on a DCGAN architecture, try:
-
-    $ python DIM.py --d.source CIFAR10 -n DIM_CIFAR10 --d.copy_to_local
-    
-You should get 71-72% in the pretraining step alone (this was included for monitoring purposes only). Retraining the classifiers is not supported in this module, and this is left as an exercise for the reader.
-    
-For STL-10 on 64x64 Alexnet, try:
-
-    $ python DIM.py --d.source STL10 --encoder_type alexnet -n DIM_STL10 --d.copy_to_local --t.epochs 100
-    
-If you want to train fully semi-supervised (training the encoder as a classifier), try:
-
-    $ python DIM.py --d.source STL10 --encoder_type alexnet -n DIM_STL10_semi --d.copy_to_local --t.epochs 100 --conv_idx 2 --semi_supervised
->>>>>>> 12562ff4
+TODO: visual guide to Deep Infomax.